<<<<<<< HEAD
# XFAIL: *
# YKFIXME: needs StackMaps::NextLive markers in STATEPOINT instructions.
#
# RUN: llc -opaque-pointers=0 -x mir -o - %s -run-pass=twoaddressinstruction,simple-register-coalescing,greedy -verify-regalloc 2>&1 | FileCheck %s
=======
# RUN: llc -x mir -o - %s -run-pass=twoaddressinstruction,register-coalescer,greedy -verify-regalloc 2>&1 | FileCheck %s
>>>>>>> cc3d2533

# The test checks no verification errors happen in the case of
# statepoint invoke instruction with tied-defs.

# CHECK:   bb.0.bb:
# CHECK:     successors: %bb.1(0x80000000), %bb.2(0x00000000)
# CHECK:     liveins: $rdi, $esi, $rdx
# CHECK:     %8:gr64 = COPY $rdx
# CHECK:     %7:gr32 = COPY $esi
# CHECK:     %6:gr64 = COPY $rdi
# CHECK:     %13:gr64 = MOV64rm $noreg, 1, $noreg, 0, $noreg :: (load (s64) from `ptr addrspace(1) null`, addrspace 1)
# CHECK:     undef %33.sub_32bit:gr64_nosp = MOV32rm $noreg, 1, $noreg, 0, $noreg :: (load (s32) from `ptr addrspace(1) null`, addrspace 1)
# CHECK:     %35:gr32 = MOV32rm %8, 1, $noreg, 96, $noreg :: (load (s32) from %ir.tmp4, addrspace 1)
# CHECK:     %43:gr32 = MOV32rm %8, 1, $noreg, 160, $noreg :: (load (s32) from %ir.tmp6, addrspace 1)
# CHECK:     %38:gr64 = MOV64rm undef %15:gr64, 1, $noreg, 0, $noreg :: (load (s64) from `ptr addrspace(1) undef`, addrspace 1)
# CHECK:     %40:gr32 = MOV32rm %8, 1, $noreg, 352, $noreg :: (load (s32) from %ir.tmp10, addrspace 1)
# CHECK:     %16:gr64 = MOV64rm %6, 1, $noreg, 96, $noreg :: (load (s64) from %ir.tmp12, addrspace 1)
# CHECK:     %17:gr64 = MOV64rm %6, 1, $noreg, 104, $noreg :: (load (s64) from %ir.tmp15, addrspace 1)
# CHECK:     %45:gr32 = LEA64_32r %33, 1, $noreg, -1, $noreg
# CHECK:     MOV32mr %stack.1, 1, $noreg, 0, $noreg, %7 :: (store (s32) into %stack.1)
# CHECK:     MOV32mr %stack.9, 1, $noreg, 0, $noreg, %45 :: (store (s32) into %stack.9)
# CHECK:     MOV32mr %stack.0, 1, $noreg, 0, $noreg, %45 :: (store (s32) into %stack.0)
# CHECK:     MOV32mr %stack.2, 1, $noreg, 0, $noreg, %33.sub_32bit :: (store (s32) into %stack.2)
# CHECK:     MOV32mr %stack.6, 1, $noreg, 0, $noreg, %35 :: (store (s32) into %stack.6)
# CHECK:     MOV32mr %stack.3, 1, $noreg, 0, $noreg, %35 :: (store (s32) into %stack.3)
# CHECK:     MOV32mr %stack.8, 1, $noreg, 0, $noreg, %43 :: (store (s32) into %stack.8)
# CHECK:     MOV32mr %stack.4, 1, $noreg, 0, $noreg, %43 :: (store (s32) into %stack.4)
# CHECK:     MOV32mr %stack.7, 1, $noreg, 0, $noreg, %40 :: (store (s32) into %stack.7)
# CHECK:     MOV32mr %stack.5, 1, $noreg, 0, $noreg, %40 :: (store (s32) into %stack.5)
# CHECK:     EH_LABEL <mcsymbol .Ltmp0>
# CHECK:     ADJCALLSTACKDOWN64 0, 0, 0, implicit-def dead $rsp, implicit-def dead $eflags, implicit-def dead $ssp, implicit $rsp, implicit $ssp
# CHECK:     $edi = MOV32r0 implicit-def dead $eflags
# CHECK:     dead $esi = MOV32r0 implicit-def dead $eflags, implicit-def $rsi
# CHECK:     $ecx = COPY %7
# CHECK:     $r8d = MOV32r0 implicit-def dead $eflags
# CHECK:     %37:gr64 = COPY %38
# CHECK:     %17:gr64, %16:gr64, %13:gr64, %37:gr64 = STATEPOINT 1, 16, 5, undef %23:gr64, $edi, $rsi, undef $edx, $ecx, $r8d, 2, 0, 2, 0, 2, 11, 1, 4, %stack.0, 0, %13, 1, 4, %stack.1, 0, 1, 4, %stack.2, 0, 1, 4, %stack.3, 0, 1, 4, %stack.4, 0, 1, 4, %stack.2, 0, %37, 1, 4, %stack.5, 0, %16, %17, 2, 4, %17(tied-def 0), %16(tied-def 1), %13(tied-def 2), %37(tied-def 3), 2, 0, 2, 4, 0, 0, 1, 1, 2, 2, 3, 3, csr_64, implicit-def $rsp, implicit-def $ssp, implicit-def dead $eax :: (volatile load store (s32) on %stack.0), (volatile load store (s32) on %stack.1), (volatile load store (s32) on %stack.2), (volatile load store (s32) on %stack.3), (volatile load store (s32) on %stack.4), (volatile load store (s32) on %stack.5)
# CHECK:     ADJCALLSTACKUP64 0, 0, implicit-def dead $rsp, implicit-def dead $eflags, implicit-def dead $ssp, implicit $rsp, implicit $ssp
# CHECK:     EH_LABEL <mcsymbol .Ltmp1>
# CHECK:     JMP_1 %bb.1
# CHECK:   bb.1.bb21:
# CHECK:     ADJCALLSTACKDOWN64 0, 0, 0, implicit-def dead $rsp, implicit-def dead $eflags, implicit-def dead $ssp, implicit $rsp, implicit $ssp
# CHECK:     $edi = MOV32ri 10
# CHECK:     dead %13:gr64, dead %16:gr64, dead %17:gr64 = STATEPOINT 2882400000, 0, 1, target-flags(x86-plt) @quux, $edi, 2, 0, 2, 2, 2, 10, 1, 4, %stack.9, 0, %13, %7, %33.sub_32bit, 1, 4, %stack.6, 0, 1, 4, %stack.8, 0, %33.sub_32bit, 1, 4, %stack.7, 0, %16, %17, 2, 3, %13(tied-def 0), %16(tied-def 1), %17(tied-def 2), 2, 0, 2, 3, 0, 0, 1, 1, 2, 2, csr_64, implicit-def $rsp, implicit-def $ssp :: (load (s32) from %stack.6), (load (s32) from %stack.7), (load (s32) from %stack.8), (load (s32) from %stack.9)
# CHECK:     ADJCALLSTACKUP64 0, 0, implicit-def dead $rsp, implicit-def dead $eflags, implicit-def dead $ssp, implicit $rsp, implicit $ssp
# CHECK:     RET 0
# CHECK:   bb.2.bb26 (landing-pad):
# CHECK:     liveins: $rax, $rdx
# CHECK:     EH_LABEL <mcsymbol .Ltmp2>
# CHECK:     MOV32mr %stack.1, 1, $noreg, 0, $noreg, %33.sub_32bit :: (store (s32) into %stack.1)
# CHECK:     MOV32mr %stack.0, 1, $noreg, 0, $noreg, %7 :: (store (s32) into %stack.0)
# CHECK:     %36:gr32 = MOV32rm %stack.6, 1, $noreg, 0, $noreg :: (load (s32) from %stack.6)
# CHECK:     MOV32mr %stack.2, 1, $noreg, 0, $noreg, %36 :: (store (s32) into %stack.2)
# CHECK:     MOV32mr %stack.3, 1, $noreg, 0, $noreg, %33.sub_32bit :: (store (s32) into %stack.3)
# CHECK:     %41:gr32 = MOV32rm %stack.7, 1, $noreg, 0, $noreg :: (load (s32) from %stack.7)
# CHECK:     MOV32mr %stack.4, 1, $noreg, 0, $noreg, %41 :: (store (s32) into %stack.4)
# CHECK:     ADJCALLSTACKDOWN64 0, 0, 0, implicit-def dead $rsp, implicit-def dead $eflags, implicit-def dead $ssp, implicit $rsp, implicit $ssp
# CHECK:     $edi = MOV32ri -271
# CHECK:     dead %37:gr64 = STATEPOINT 2882400000, 0, 1, target-flags(x86-plt) @quux, $edi, 2, 0, 2, 0, 2, 6, 1, 4, %stack.0, 0, 1, 4, %stack.1, 0, 1, 4, %stack.2, 0, 1, 4, %stack.3, 0, %37, 1, 4, %stack.4, 0, 2, 1, %37(tied-def 0), 2, 0, 2, 1, 0, 0, csr_64, implicit-def $rsp, implicit-def $ssp :: (volatile load store (s32) on %stack.0), (volatile load store (s32) on %stack.1), (volatile load store (s32) on %stack.2), (volatile load store (s32) on %stack.3), (volatile load store (s32) on %stack.4)
# CHECK:     ADJCALLSTACKUP64 0, 0, implicit-def dead $rsp, implicit-def dead $eflags, implicit-def dead $ssp, implicit $rsp, implicit $ssp

--- |
  ; ModuleID = './statepoint-invoke-ra1.ll'
  source_filename = "./statepoint-invoke-ra1.ll"
  target datalayout = "e-m:e-p270:32:32-p271:32:32-p272:64:64-i64:64-f80:128-n8:16:32:64-S128"
  target triple = "x86_64-unknown-linux-gnu"

  define void @wombat(ptr addrspace(1) %arg, i32 %arg1, ptr addrspace(1) %arg2) gc "statepoint-example" personality ptr @widget {
  bb:
    %tmp = load ptr addrspace(1), ptr addrspace(1) null, align 8
    %tmp3 = load i32, ptr addrspace(1) null, align 4
    %tmp4 = getelementptr inbounds i32, ptr addrspace(1) %arg2, i64 24
    %tmp5 = load i32, ptr addrspace(1) %tmp4, align 4
    %tmp6 = getelementptr inbounds i32, ptr addrspace(1) %arg2, i64 40
    %tmp7 = load i32, ptr addrspace(1) %tmp6, align 4
    %tmp8 = load i32, ptr addrspace(1) null, align 4
    %tmp9 = load ptr addrspace(1), ptr addrspace(1) undef, align 8
    %tmp10 = getelementptr inbounds i32, ptr addrspace(1) %arg2, i64 88
    %tmp11 = load i32, ptr addrspace(1) %tmp10, align 4
    %tmp12 = getelementptr inbounds i8, ptr addrspace(1) %arg, i64 96
    %tmp14 = load ptr addrspace(1), ptr addrspace(1) %tmp12, align 8
    %tmp15 = getelementptr inbounds i8, ptr addrspace(1) %arg, i64 104
    %tmp17 = load ptr addrspace(1), ptr addrspace(1) %tmp15, align 8
    %tmp18 = add i32 %tmp3, -1
    %tmp19 = load atomic i64, ptr addrspace(1) undef unordered, align 8
    %tmp20 = invoke token (i64, i32, ptr, i32, i32, ...) @llvm.experimental.gc.statepoint.p0(i64 1, i32 16, ptr nonnull elementtype(i32 (i32, ptr addrspace(1), i32, i32, i32)) @wombat.1, i32 5, i32 0, i32 0, ptr addrspace(1) null, i32 undef, i32 %arg1, i32 0, i32 0, i32 0) [ "deopt"(i32 %tmp18, ptr addrspace(1) %tmp, i32 %arg1, i32 %tmp3, i32 %tmp5, i32 %tmp7, i32 %tmp8, ptr addrspace(1) %tmp9, i32 %tmp11, ptr addrspace(1) %tmp14, ptr addrspace(1) %tmp17), "gc-live"(ptr addrspace(1) %tmp, ptr addrspace(1) %tmp9, ptr addrspace(1) %tmp14, ptr addrspace(1) %tmp17) ]
            to label %bb21 unwind label %bb26

  bb21:                                             ; preds = %bb
    %tmp22 = call coldcc ptr addrspace(1) @llvm.experimental.gc.relocate.p1(token %tmp20, i32 0, i32 0) ; (%tmp, %tmp)
    %tmp23 = call coldcc ptr addrspace(1) @llvm.experimental.gc.relocate.p1(token %tmp20, i32 2, i32 2) ; (%tmp14, %tmp14)
    %tmp24 = call coldcc ptr addrspace(1) @llvm.experimental.gc.relocate.p1(token %tmp20, i32 3, i32 3) ; (%tmp17, %tmp17)
    %tmp25 = call token (i64, i32, ptr, i32, i32, ...) @llvm.experimental.gc.statepoint.p0(i64 2882400000, i32 0, ptr nonnull elementtype(void (i32)) @quux, i32 1, i32 2, i32 10, i32 0, i32 0) [ "deopt"(i32 %tmp18, ptr addrspace(1) %tmp22, i32 %arg1, i32 %tmp3, i32 %tmp5, i32 %tmp7, i32 %tmp8, i32 %tmp11, ptr addrspace(1) %tmp23, ptr addrspace(1) %tmp24), "gc-live"() ]
    ret void

  bb26:                                             ; preds = %bb
    %tmp27 = landingpad token
            cleanup
    %tmp28 = call coldcc ptr addrspace(1) @llvm.experimental.gc.relocate.p1(token %tmp27, i32 1, i32 1) ; (%tmp9, %tmp9)
    %tmp29 = call token (i64, i32, ptr, i32, i32, ...) @llvm.experimental.gc.statepoint.p0(i64 2882400000, i32 0, ptr nonnull elementtype(void (i32)) @quux, i32 1, i32 0, i32 -271, i32 0, i32 0) [ "deopt"(i32 %arg1, i32 %tmp3, i32 %tmp5, i32 %tmp8, ptr addrspace(1) %tmp28, i32 %tmp11), "gc-live"() ]
    unreachable
  }

  declare ptr @widget()

  declare i32 @wombat.1(i32, ptr addrspace(1), i32, i32, i32)

  declare void @quux(i32)

  declare token @llvm.experimental.gc.statepoint.p0(i64 immarg, i32 immarg, ptr, i32 immarg, i32 immarg, ...)

  ; Function Attrs: nounwind readnone
  declare ptr addrspace(1) @llvm.experimental.gc.relocate.p1(token, i32 immarg, i32 immarg) #0

  attributes #0 = { nounwind readnone }

...
---
name:            wombat
alignment:       16
exposesReturnsTwice: false
legalized:       false
regBankSelected: false
selected:        false
failedISel:      false
tracksRegLiveness: true
hasWinCFI:       false
registers:
  - { id: 0, class: gr32, preferred-register: '' }
  - { id: 1, class: gr32, preferred-register: '' }
  - { id: 2, class: gr32, preferred-register: '' }
  - { id: 3, class: gr32, preferred-register: '' }
  - { id: 4, class: gr32, preferred-register: '' }
  - { id: 5, class: gr32, preferred-register: '' }
  - { id: 6, class: gr64, preferred-register: '' }
  - { id: 7, class: gr32, preferred-register: '' }
  - { id: 8, class: gr64, preferred-register: '' }
  - { id: 9, class: gr64, preferred-register: '' }
  - { id: 10, class: gr64, preferred-register: '' }
  - { id: 11, class: gr64, preferred-register: '' }
  - { id: 12, class: gr64, preferred-register: '' }
  - { id: 13, class: gr64, preferred-register: '' }
  - { id: 14, class: gr64, preferred-register: '' }
  - { id: 15, class: gr64, preferred-register: '' }
  - { id: 16, class: gr64, preferred-register: '' }
  - { id: 17, class: gr64, preferred-register: '' }
  - { id: 18, class: gr64, preferred-register: '' }
  - { id: 19, class: gr64, preferred-register: '' }
  - { id: 20, class: gr32, preferred-register: '' }
  - { id: 21, class: gr64, preferred-register: '' }
  - { id: 22, class: gr32, preferred-register: '' }
  - { id: 23, class: gr64, preferred-register: '' }
  - { id: 24, class: gr32, preferred-register: '' }
  - { id: 25, class: gr64, preferred-register: '' }
  - { id: 26, class: gr64, preferred-register: '' }
  - { id: 27, class: gr32, preferred-register: '' }
  - { id: 28, class: gr64, preferred-register: '' }
  - { id: 29, class: gr32, preferred-register: '' }
  - { id: 30, class: gr64, preferred-register: '' }
  - { id: 31, class: gr64, preferred-register: '' }
  - { id: 32, class: gr64, preferred-register: '' }
liveins:
  - { reg: '$rdi', virtual-reg: '%6' }
  - { reg: '$esi', virtual-reg: '%7' }
  - { reg: '$rdx', virtual-reg: '%8' }
frameInfo:
  isFrameAddressTaken: false
  isReturnAddressTaken: false
  hasStackMap:     false
  hasPatchPoint:   false
  stackSize:       0
  offsetAdjustment: 0
  maxAlignment:    4
  adjustsStack:    false
  hasCalls:        true
  stackProtector:  ''
  maxCallFrameSize: 4294967295
  cvBytesOfCalleeSavedRegisters: 0
  hasOpaqueSPAdjustment: false
  hasVAStart:      false
  hasMustTailInVarArgFunc: false
  hasTailCall:     false
  localFrameSize:  0
  savePoint:       ''
  restorePoint:    ''
fixedStack:      []
stack:
  - { id: 0, name: '', type: default, offset: 0, size: 4, alignment: 4,
      stack-id: default, callee-saved-register: '', callee-saved-restored: true,
      debug-info-variable: '', debug-info-expression: '', debug-info-location: '' }
  - { id: 1, name: '', type: default, offset: 0, size: 4, alignment: 4,
      stack-id: default, callee-saved-register: '', callee-saved-restored: true,
      debug-info-variable: '', debug-info-expression: '', debug-info-location: '' }
  - { id: 2, name: '', type: default, offset: 0, size: 4, alignment: 4,
      stack-id: default, callee-saved-register: '', callee-saved-restored: true,
      debug-info-variable: '', debug-info-expression: '', debug-info-location: '' }
  - { id: 3, name: '', type: default, offset: 0, size: 4, alignment: 4,
      stack-id: default, callee-saved-register: '', callee-saved-restored: true,
      debug-info-variable: '', debug-info-expression: '', debug-info-location: '' }
  - { id: 4, name: '', type: default, offset: 0, size: 4, alignment: 4,
      stack-id: default, callee-saved-register: '', callee-saved-restored: true,
      debug-info-variable: '', debug-info-expression: '', debug-info-location: '' }
  - { id: 5, name: '', type: default, offset: 0, size: 4, alignment: 4,
      stack-id: default, callee-saved-register: '', callee-saved-restored: true,
      debug-info-variable: '', debug-info-expression: '', debug-info-location: '' }
callSites:       []
debugValueSubstitutions: []
constants:       []
machineFunctionInfo: {}
body:             |
  bb.0.bb:
    successors: %bb.1(0x80000000), %bb.2(0x00000000)
    liveins: $rdi, $esi, $rdx

    %8:gr64 = COPY killed $rdx
    %7:gr32 = COPY killed $esi
    %6:gr64 = COPY killed $rdi
    %13:gr64 = MOV64rm $noreg, 1, $noreg, 0, $noreg :: (load (s64) from `ptr addrspace(1) null`, addrspace 1)
    %3:gr32 = MOV32rm $noreg, 1, $noreg, 0, $noreg :: (load (s32) from `ptr addrspace(1) null`, addrspace 1)
    %0:gr32 = COPY %3
    %1:gr32 = MOV32rm %8, 1, $noreg, 96, $noreg :: (load (s32) from %ir.tmp4, addrspace 1)
    %2:gr32 = MOV32rm %8, 1, $noreg, 160, $noreg :: (load (s32) from %ir.tmp6, addrspace 1)
    %14:gr64 = MOV64rm undef %15:gr64, 1, $noreg, 0, $noreg :: (load (s64) from `ptr addrspace(1) undef`, addrspace 1)
    %4:gr32 = MOV32rm killed %8, 1, $noreg, 352, $noreg :: (load (s32) from %ir.tmp10, addrspace 1)
    %16:gr64 = MOV64rm %6, 1, $noreg, 96, $noreg :: (load (s64) from %ir.tmp12, addrspace 1)
    %17:gr64 = MOV64rm killed %6, 1, $noreg, 104, $noreg :: (load (s64) from %ir.tmp15, addrspace 1)
    %5:gr32 = DEC32r %3, implicit-def dead $eflags
    MOV32mr %stack.1, 1, $noreg, 0, $noreg, %7 :: (store (s32) into %stack.1)
    MOV32mr %stack.0, 1, $noreg, 0, $noreg, %5 :: (store (s32) into %stack.0)
    MOV32mr %stack.2, 1, $noreg, 0, $noreg, %3 :: (store (s32) into %stack.2)
    MOV32mr %stack.3, 1, $noreg, 0, $noreg, %1 :: (store (s32) into %stack.3)
    MOV32mr %stack.4, 1, $noreg, 0, $noreg, %2 :: (store (s32) into %stack.4)
    MOV32mr %stack.5, 1, $noreg, 0, $noreg, %4 :: (store (s32) into %stack.5)
    EH_LABEL <mcsymbol .Ltmp0>
    ADJCALLSTACKDOWN64 0, 0, 0, implicit-def dead $rsp, implicit-def dead $eflags, implicit-def dead $ssp, implicit $rsp, implicit $ssp
    %20:gr32 = MOV32r0 implicit-def dead $eflags
    %21:gr64 = SUBREG_TO_REG 0, %20, %subreg.sub_32bit
    $edi = COPY %20
    $rsi = COPY killed %21
    $ecx = COPY %7
    $r8d = COPY killed %20
    %9:gr64, %10:gr64, %11:gr64, %12:gr64 = STATEPOINT 1, 16, 5, undef %23:gr64, killed $edi, killed $rsi, undef $edx, killed $ecx, killed $r8d, 2, 0, 2, 0, 2, 11, 1, 4, %stack.0, 0, killed %13, 1, 4, %stack.1, 0, 1, 4, %stack.2, 0, 1, 4, %stack.3, 0, 1, 4, %stack.4, 0, 1, 4, %stack.2, 0, killed %14, 1, 4, %stack.5, 0, killed %16, killed %17, 2, 4, %17(tied-def 0), %16(tied-def 1), %13(tied-def 2), %14(tied-def 3), 2, 0, 2, 4, 0, 0, 1, 1, 2, 2, 3, 3, csr_64, implicit-def $rsp, implicit-def $ssp, implicit-def dead $eax :: (volatile load store (s32) on %stack.0), (volatile load store (s32) on %stack.1), (volatile load store (s32) on %stack.2), (volatile load store (s32) on %stack.3), (volatile load store (s32) on %stack.4), (volatile load store (s32) on %stack.5)
    ADJCALLSTACKUP64 0, 0, implicit-def dead $rsp, implicit-def dead $eflags, implicit-def dead $ssp, implicit $rsp, implicit $ssp
    EH_LABEL <mcsymbol .Ltmp1>
    JMP_1 %bb.1

  bb.1.bb21:
    ADJCALLSTACKDOWN64 0, 0, 0, implicit-def dead $rsp, implicit-def dead $eflags, implicit-def dead $ssp, implicit $rsp, implicit $ssp
    %29:gr32 = MOV32ri 10
    $edi = COPY killed %29
    dead %30:gr64, dead %31:gr64, dead %32:gr64 = STATEPOINT 2882400000, 0, 1, target-flags(x86-plt) @quux, killed $edi, 2, 0, 2, 2, 2, 10, killed %5, killed %11, killed %7, killed %0, killed %1, killed %2, killed %3, killed %4, killed %10, killed %9, 2, 3, %11(tied-def 0), %10(tied-def 1), %9(tied-def 2), 2, 0, 2, 3, 0, 0, 1, 1, 2, 2, csr_64, implicit-def $rsp, implicit-def $ssp
    ADJCALLSTACKUP64 0, 0, implicit-def dead $rsp, implicit-def dead $eflags, implicit-def dead $ssp, implicit $rsp, implicit $ssp
    RET 0

  bb.2.bb26 (landing-pad):
    liveins: $rax, $rdx

    EH_LABEL <mcsymbol .Ltmp2>
    MOV32mr %stack.1, 1, $noreg, 0, $noreg, killed %0 :: (store (s32) into %stack.1)
    MOV32mr %stack.0, 1, $noreg, 0, $noreg, killed %7 :: (store (s32) into %stack.0)
    MOV32mr %stack.2, 1, $noreg, 0, $noreg, killed %1 :: (store (s32) into %stack.2)
    MOV32mr %stack.3, 1, $noreg, 0, $noreg, killed %3 :: (store (s32) into %stack.3)
    MOV32mr %stack.4, 1, $noreg, 0, $noreg, killed %4 :: (store (s32) into %stack.4)
    ADJCALLSTACKDOWN64 0, 0, 0, implicit-def dead $rsp, implicit-def dead $eflags, implicit-def dead $ssp, implicit $rsp, implicit $ssp
    %27:gr32 = MOV32ri -271
    $edi = COPY killed %27
    dead %28:gr64 = STATEPOINT 2882400000, 0, 1, target-flags(x86-plt) @quux, killed $edi, 2, 0, 2, 0, 2, 6, 1, 4, %stack.0, 0, 1, 4, %stack.1, 0, 1, 4, %stack.2, 0, 1, 4, %stack.3, 0, killed %12, 1, 4, %stack.4, 0, 2, 1, %12(tied-def 0), 2, 0, 2, 1, 0, 0, csr_64, implicit-def $rsp, implicit-def $ssp :: (volatile load store (s32) on %stack.0), (volatile load store (s32) on %stack.1), (volatile load store (s32) on %stack.2), (volatile load store (s32) on %stack.3), (volatile load store (s32) on %stack.4)
    ADJCALLSTACKUP64 0, 0, implicit-def dead $rsp, implicit-def dead $eflags, implicit-def dead $ssp, implicit $rsp, implicit $ssp

...<|MERGE_RESOLUTION|>--- conflicted
+++ resolved
@@ -1,11 +1,6 @@
-<<<<<<< HEAD
 # XFAIL: *
 # YKFIXME: needs StackMaps::NextLive markers in STATEPOINT instructions.
-#
-# RUN: llc -opaque-pointers=0 -x mir -o - %s -run-pass=twoaddressinstruction,simple-register-coalescing,greedy -verify-regalloc 2>&1 | FileCheck %s
-=======
 # RUN: llc -x mir -o - %s -run-pass=twoaddressinstruction,register-coalescer,greedy -verify-regalloc 2>&1 | FileCheck %s
->>>>>>> cc3d2533
 
 # The test checks no verification errors happen in the case of
 # statepoint invoke instruction with tied-defs.

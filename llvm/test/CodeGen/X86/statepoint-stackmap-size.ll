--- conflicted
+++ resolved
@@ -4,13 +4,8 @@
 ; spaces) starting with a `.` follow (e.g. `  .byte`).
 ;
 ;      CHECK:	.section	.llvm_stackmaps,{{.*$}}
-<<<<<<< HEAD
 ; CHECK-NEXT:{{(.+$[[:space:]]){54}[[:space:]]}}
-;  CHECK-NOT:{{.|[[:space:]]}}
-=======
-; CHECK-NEXT:{{(.+$[[:space:]]){48}[[:space:]]}}
 ; CHECK-SAME: .section
->>>>>>> 586ce6ac
 
 target triple = "x86_64-pc-linux-gnu"
 

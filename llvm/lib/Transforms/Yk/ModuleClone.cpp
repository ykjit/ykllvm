//===- ModuleClone.cpp - Yk Module Cloning Pass ---------------------------===//
//
// This pass duplicates functions within the module, producing both the original
// and new versions of functions. the process is as follows:
//
// - **Cloning Criteria:**
//   - Functions **without** their address taken are cloned. This results in two
//     versions of such functions in the module: the original and the cloned
//     version.
//   - Functions **with** their address taken remain only in their original form
//     and are not cloned.
//
// - **Cloned Function Naming:**
//   - The cloned functions are renamed by adding the prefix `__yk_clone_` to
//     their original names. This distinguishes them from the original
//     functions.
//
// - **Clone Process:**
//   - 1. The original module is cloned, creating two copies of the module.
//   - 2. The functions in the cloned module that satisfy the cloning criteria
//     are renamed.
//   - 3. The cloned module is linked back into the original module.
//
// - **Optimisation Intent:**
//   - The **cloned functions** (those with the `__yk_clone_` prefix) are
//     intended to be the **optimised versions** of the functions.
//   - The **original functions** remain **unoptimised**.
//
//===----------------------------------------------------------------------===//

#include "llvm/Transforms/Yk/ModuleClone.h"
#include "llvm/ADT/Twine.h"
#include "llvm/IR/BasicBlock.h"
#include "llvm/IR/Function.h"
#include "llvm/IR/IRBuilder.h"
#include "llvm/IR/Instruction.h"
#include "llvm/IR/Instructions.h"
#include "llvm/IR/LLVMContext.h"
#include "llvm/IR/Module.h"
#include "llvm/IR/Verifier.h"
#include "llvm/InitializePasses.h"
#include "llvm/Linker/Linker.h"
#include "llvm/Pass.h"
#include "llvm/Transforms/Utils/Cloning.h"

#define DEBUG_TYPE "yk-module-clone-pass"

using namespace llvm;

namespace llvm {
void initializeYkModuleClonePass(PassRegistry &);
} // namespace llvm

namespace {
struct YkModuleClone : public ModulePass {
  static char ID;

  YkModuleClone() : ModulePass(ID) {
    initializeYkModuleClonePass(*PassRegistry::getPassRegistry());
  }
  void renameFunctions(Module &ClonedModule) {
    for (llvm::Function &F : ClonedModule) {
      if (F.hasExternalLinkage() && F.isDeclaration()) {
        continue;
      }
      // Skip functions that are address taken
      if (!F.hasAddressTaken()) {
        F.setName(Twine(YK_CLONE_PREFIX) + F.getName());
      }
    }
  }

  /**
   * This function iterates over all functions in the `FinalModule`.
   * If cloned function calls are identified within the original function
   * instructions, they are redirected to the original function instead.
   *
   * **Example Scenario:**
   * - Function `f` calls function `g`.
   * - Function `g` is cloned as `__yk_clone_g`.
   * - Function `f` is not cloned because its address is taken.
   * - As a result, function `f` calls `__yk_clone_g` instead of `g`.
   *
   * **Reasoning:**
   * In `YkIRWriter` we only serialise non-cloned functions.
   *
   * @param FinalModule The module containing both original and cloned
   * functions.
   */
  void updateFunctionCalls(Module &FinalModule) {
    for (Function &F : FinalModule) {
      if (F.getName().startswith(YK_CLONE_PREFIX)) {
        continue;
      }
      for (BasicBlock &BB : F) {
        for (Instruction &I : BB) {
          if (CallInst *CI = dyn_cast<CallInst>(&I)) {
            Function *CalledFunc = CI->getCalledFunction();
            if (CalledFunc &&
                CalledFunc->getName().startswith(YK_CLONE_PREFIX)) {
              std::string OriginalName =
                  CalledFunc->getName().str().substr(strlen(YK_CLONE_PREFIX));
              Function *OriginalFunc = FinalModule.getFunction(OriginalName);
              if (OriginalFunc) {
                CI->setCalledFunction(OriginalFunc);
              }
            }
          }
        }
      }
    }
  }

  bool runOnModule(Module &M) override {
    std::unique_ptr<Module> Cloned = CloneModule(M);
    if (!Cloned) {
      llvm::report_fatal_error("Error cloning the module");
      return false;
    }
<<<<<<< HEAD
    updateClonedFunctions(*Cloned);
    // Cloned->print(llvm::outs(), nullptr);
=======
    renameFunctions(*Cloned);

>>>>>>> 0f3e89c0
    // The `OverrideFromSrc` flag instructs the linker to prioritise
    // definitions from the source module (the second argument) when
    // conflicts arise. This means that if two global variables, functions,
    // or constants have the same name in both the original and cloned modules,
    // the version from the cloned module will overwrite the original.
    if (Linker::linkModules(M, std::move(Cloned),
                            Linker::Flags::OverrideFromSrc)) {
      llvm::report_fatal_error("Error linking the modules");
      return false;
    }
    updateFunctionCalls(M);

    if (verifyModule(M, &errs())) {
      errs() << "Module verification failed!";
      return false;
    }

    return true;
  }
};
} // namespace

char YkModuleClone::ID = 0;

INITIALIZE_PASS(YkModuleClone, DEBUG_TYPE, "yk module clone", false, false)

ModulePass *llvm::createYkModuleClonePass() { return new YkModuleClone(); }<|MERGE_RESOLUTION|>--- conflicted
+++ resolved
@@ -117,13 +117,8 @@
       llvm::report_fatal_error("Error cloning the module");
       return false;
     }
-<<<<<<< HEAD
-    updateClonedFunctions(*Cloned);
-    // Cloned->print(llvm::outs(), nullptr);
-=======
     renameFunctions(*Cloned);
 
->>>>>>> 0f3e89c0
     // The `OverrideFromSrc` flag instructs the linker to prioritise
     // definitions from the source module (the second argument) when
     // conflicts arise. This means that if two global variables, functions,
